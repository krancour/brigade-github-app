--- conflicted
+++ resolved
@@ -204,7 +204,6 @@
 		return
 	}
 
-<<<<<<< HEAD
 	// Until we have a better idea... if a PR is a fork, don't let the check suite run when
 	// the brigade.js/brigade.json files have been altered.
 	if isFork {
@@ -217,7 +216,7 @@
 				return
 			}
 		}
-=======
+  }
 	var sharedSecret = proj.SharedSecret
 	if sharedSecret == "" {
 		sharedSecret = s.opts.DefaultSharedSecret
@@ -231,7 +230,6 @@
 	if err := validateSignature(signature, sharedSecret, body); err != nil {
 		c.JSON(http.StatusForbidden, gin.H{"status": "malformed signature"})
 		return
->>>>>>> b6aab55a
 	}
 
 	tok, timeout, err := s.installationToken(res.AppID, res.InstID, proj.Github)
@@ -701,7 +699,6 @@
 	return false
 }
 
-<<<<<<< HEAD
 func (s *githubHook) build(eventType string, rev brigade.Revision, payload []byte, proj *brigade.Project) error {
 	b := &brigade.Build{
 		ProjectID: proj.ID,
@@ -737,8 +734,6 @@
 	return str
 }
 
-=======
->>>>>>> b6aab55a
 func getFileFromGithub(commit, path string, proj *brigade.Project) ([]byte, error) {
 	return GetFileContents(proj, commit, path)
 }
